import threading
import os
import itertools
import queue
import pickle
import time
import traceback

import tensorflow as tf
import numpy as np
import PyQt5.QtCore as qtc

import tfrt2.tcp_base as tcp
import tfrt2.trace_engine as engine
<<<<<<< HEAD
from cumdistf import cdf
=======
from cumdistf import cdf, ComputeRequiredError
>>>>>>> debf7756


class JobReady(qtc.QObject):
    sig = qtc.pyqtSignal(tuple)


class PerformanceTracer:
    """
    This class performs high-performance ray tracing operations.

    This class attaches to a tracing_TCP_Server, and manages the various threads needed to run the
    time-consuming operations in an efficient and non-blocking manner.  It attempts to provide an interface to the
    tracing_TCP_server that is as clean and self-contained as possible.

    Jobs can be provided via queue_job(), which takes a string as the first argument that identifies which job to run,
    and any number of additional args that get passed to the function that actually accomplishes the job.  Results will
    be returned later, asynchronously.  Valid jobs are in the dictionary recognized_jobs.

    It is the responsibility of each job to communicate its results to the server.

    When a job is initiated, it sends a signal to server.busy_signal to notify the server that the optical system will
    be locked down, and should not be modified.  This lock-down is not enforced by the trace engine, it is the
    responsibility of the server to respect these signals.  New jobs can be sent while the server is busy - it uses
    a queue, but server synchronization cannot be performed while the engine is busy.  The engine also exposes a
    public attribute, busy, a multiprocessing.Event to indicate when it is running a job that locks the optical system.

    All jobs can be aborted with the function abort_jobs().  A ready signal is sent to server.busy_signal once the abort
    has fully completed.  Aborting may take time to complete, though it is nice if job functions provide a way to stop
    itself early when an abort is called for.  When a job aborts, it should typically not send any data to the server
    or client.  Jobs can poll for aborts via the multithreading.Event abort.

    While job_queue is a public attribute (though most users will want to interface with it via queue_job instead,
    even though all it does is check that the job type is valid), _worker_queue is private.  _worker_queue provides
    a set of multiprocessing workers that can help parallelize each job.  Not every operation should be paralleled,
    but some certainly should be.  Each job is responsible for partitioning work among the workers.

    Unfortunately one cannot write to the server's socket from the various threads managed by this engine, so we
    have to use a pyqt signal: the server's send_message signal.

    """
    def __init__(self, server, optical_system, device_count, profiler_log_path=None):
        self.optical_system = optical_system
        self.server = server
        self.profiler_log_path = profiler_log_path
        self.step_number = 0

        self.recognized_jobs = {
            "illuminance_plot": self._illuminance_plot,
            "full_ray_trace": self._full_ray_trace,
            "single_step": self._single_step,
            "get_goal": self._get_goal
        }

        # analyze the system and define the devices to use.  Each device will get its own process.  GPUs are
        # prioritized, if they exist.  Will create one process per device, unless the user specifies to use a different
        # number of devices.
        self.cpu_devices = tf.config.list_physical_devices("CPU")
        self.gpu_devices = tf.config.list_physical_devices("GPU")
        devices = self.gpu_devices or self.cpu_devices  # prioritize using gpu devices, if there are any
        if device_count > 0:
            # User requested a specific number of devices, so apportion them accordingly
            devices = [d for i, d in zip(range(device_count), itertools.cycle(devices))]
        self.devices = [d.name.replace("physical_", "").lower() for d in devices]
        self.cpu_device = self.cpu_devices[0].name.replace("physical_", "").lower()
        print(self.system_report())

        # An event that will be used to determine whether the engine is busy, which will block access to the optical
        # system and prevent synchronization requests.
        self.busy = threading.Event()
        self.BUSY_TIMEOUT = .25
        self.busy.clear()

        # A signal to end processing loops, to help gracefully shut down.  Though I admit I have no idea
        # if this actually does anything.
        self._shutdown = threading.Event()
        self._shutdown.clear()

        # A signal to abort processing operations.
        self.abort = threading.Event()
        self.abort.clear()

        # Create a job queue to feed job requests to the engine management loop.  Any thread can add items to this
        # queue, and it should not block.
        self.job_queue = queue.Queue()

        # Create two private queues, for communicating with the worker processes
        self.worker_count = len(self.devices)
        self._sub_job_queue = queue.Queue(2 * self.worker_count)
        self._result_queue = queue.Queue()

        # Create a pyqt signal that will be fired whenever a job is ready.  I am pretty sure the engine manager thread
        # should be able to fire this without issue - it is a thread, not a process.
        self.job_ready = JobReady()

        # Create a thread (not process) to manage and process job requests.  This thread will be long-running and
        # frequently block, which is why it needs to be separated from the event loop that powers the server.
        self._engine_manager_thread = threading.Thread(target=self._engine_management_loop, daemon=True)
        self._engine_manager_thread.start()

        # Create worker threads for each device
        self.workers = []
        self.worker_processes = []
        for device in self.devices:
            worker = Worker(
                device, self._sub_job_queue, self._result_queue, self.abort, self._shutdown
            )
            thread = threading.Thread(target=worker.run, daemon=True)
            self.workers.append(worker)
            self.worker_processes.append(thread)
            thread.start()

    def try_wait(self):
        """
        Check whether the system is busy, wait for a short amount of time (self.BUSY_TIMEOUT), and if the system
        does not become ready, return False to indicate the request has failed.
        """
        return self.busy.wait(self.BUSY_TIMEOUT)

    def system_report(self):
        return (
            f"System has {os.cpu_count()} CPUs via os.cpu_count.  Via TF it has {len(self.cpu_devices)} CPU "
            f"devices: {self.cpu_devices} and {len(self.gpu_devices)} GPU devices:  {self.gpu_devices}. "
            f"The performance engine will use {len(self.devices)} devices: {self.devices}"
        )

    def _engine_management_loop(self):
        while not self._shutdown.is_set():
            job, args = self.job_queue.get(True)

            if job == "shutdown":
                break
            else:
                # Lock down the optical system / server
                self.busy.set()
                self.server.busy_signal.sig.emit(True)

                # Perform the job.  This operation will typically block for a long time
                if self.profiler_log_path is None:
                    self.recognized_jobs[job](*args)
                else:
                    with tf.profiler.experimental.Profile(self.profiler_log_path):
                        self.recognized_jobs[job](*args)

                # Unlock the optical system / server
                self.busy.clear()
                self.purge_jobs()
                self.abort.clear()
                self.server.busy_signal.sig.emit(False)

    def abort_jobs(self):
        self.abort.set()
        while True:
            try:
                self.job_queue.get(False)
            except queue.Empty:
                break

    def purge_jobs(self):
        while True:
            try:
                self._sub_job_queue.get(False)
            except queue.Empty:
                break
        while True:
            try:
                self._result_queue.get(False)
            except queue.Empty:
                break

    def shut_down(self):
        self._shutdown.set()
        self.job_queue.put(("shutdown", None))

    def nonfatal_error(self, context, ex=None):
        if self.optical_system is None:
            context = context + "\nOptical system: Not loaded / synchronized."
        else:
            context = context + "\nOptical system: Loaded."

        if ex is None:
            ex = str(traceback.format_exc())
        else:
            ex = str(ex)

        self.server.send_data(tcp.SERVER_ERROR, pickle.dumps((context, ex)))
        print("Nonfatal exception raised: " + context)
        print(ex)
        print("--End traceback--")

    def queue_job(self, job_type, *args):
        if job_type in self.recognized_jobs.keys():
            if len(args) >= 1:
                self.job_queue.put((job_type, args))
            else:
                self.job_queue.put((job_type, tuple()))

    def send_status_update(self, message, current_step, total_steps):
        self.server.send_data(tcp.SERVER_ST_UPDATE, pickle.dumps((message, current_step, total_steps)))

    def _illuminance_plot(
        self, ray_count, ray_count_factor, x_res, y_res, x_min, x_max, y_min, y_max, standalone_plot
    ):
        """
        Trace many rays to generate an illuminance plot of the output.  This function is designed to be able to be
        called inline during optimization to update the goal flattener, but can also be used to generate illuminance
        plots for the client.

        This function will update always the goal flattening icdf, if appropriate, whether or not standalone_plot is
        True.

        Will only use finished rays to make the histogram, and does not care about the number of rays that actually
        finish.  If no rays finish, this function will happily return with a blank histogram and no warning.

        Parameters
        ----------
        ray_count : int
            The minumum number of rays to trace when forming this illuminance plot.  This is a minimum to allow the
            ray count used in each cycle to vary dynamically, and because I don't see the need to break the cycles up
            so that they add up to a precise value.  We are making a histogram.  More data is better.
        ray_count_factor : float
            A factor used to scale the rays generated by the sources, to increase batch size and reduce batch number.
            More performant if as high as possible without causing OOM errors.
        x_res, y_res : int, optional
            The resolution of the histogram to make.  Ignored if standalone_plot is False, required if True.
        x_min, x_max, y_min, y_max : int, optional
            The limits in which the histogram is evaluated.  Values outside these limits will be clipped to fit within
            them.
        standalone_plot : bool
            If True, will use the x and y parameters to define the histogram, and will send this histogram to the
            client.  If False, will ignore the x and y parameters and use the system goal to histogram the data.
        """
        try:
            # Update the optical system, and capture its boundary data.  This can be re-used for every iteration.
            results = self._sub_job_management(ray_count, ray_count_factor, "fast", "Measuring Illuminance.")
            if results is None:
                return

            processed_results = []
            for r in results:
                if type(r) is np.ndarray:
                    processed_results.append(r)

            # full_results will be an array of the 3D coordinate of every ray endpoint. (shape = (:, 3) ).
            # If a goal exists, we should use it to project the points into the goal plane.  Otherwise just have
            # to histogram the points raw.
            full_results = np.concatenate(processed_results, axis=0)

            if standalone_plot:
                # Always make our own histogram, if standalone_plot was requested.  It could be a repeat of the
                # operations to build the flattener, down below, but I don't think it is worth the trouble to check
                # whether all the parameters between this plot and that plot are the same, which is what it would take
                # to use the results in both locations.
                projected_results = self.optical_system.goal.project(full_results)
                histo, _, _ = np.histogram2d(
                    projected_results[:, 0],
                    projected_results[:, 1],
                    bins=(x_res, y_res),
                    range=((x_min, x_max), (y_min, y_max))
                )
                self.server.send_data(tcp.SERVER_ILUM, pickle.dumps(histo))

            # Always feed this data to the system goal, if appropriate, and send this data to the client too, as a
            # separate message.
            if self.optical_system.goal is not None:
                flat_result = self.optical_system.goal.feed_flatten(full_results)
                if flat_result is not None:
                    self.server.send_data(tcp.SERVER_FLATTENER, pickle.dumps(flat_result))

            # Clear the data that was prepped in the workers
            for worker in self.workers:
                worker.prepped_data = {}
        except Exception:
            self.nonfatal_error("Making illuminance plot")

    def _full_ray_trace(self, ray_count_factor):
        """
        Perform a full ray_trace and return all ray sets.

        This operation takes no arguments because it uses the settings.  It does not use workers because this operation
        is only intended to be used for testing, debugging, and display purposes.  It will frequently use only a small
        number of rays, and I suspect that the overhead of invoking the worker processes will frequently not be worth
        the extra power.
        """
        try:
            self.optical_system.update(ray_count_factor)
            self.optical_system.ray_trace(self.server.settings.trace_depth)
            self.server.send_data(tcp.SERVER_TRACE_RSLT, pickle.dumps(self.optical_system.get_raysets()))
        except Exception:
            self.nonfatal_error("ray trace for client")

    def _sub_job_management(
        self, ray_count, ray_count_factor, sub_job_key, status_message=None, add_extra=None
    ):
        """
        Manage distributing system and ray data to the sub_job queue and pulling back results.
        """
        with tf.device(self.cpu_device):
            self.optical_system.update(update_sources=False)
            boundary_data = self.optical_system.fuse_boundaries()
            if boundary_data[0].shape[0] == 0:
                self.nonfatal_error("There are no optical boundaries.")
                return

            # This data will not change run to run, so it can be sent to the workers now
            for i in range(len(self.workers)):
                self.workers[i].prep_data(
                    boundary_data=boundary_data,
                    trace_depth=tf.constant(self.server.settings.trace_depth, dtype=tf.int32),
                    intersect_epsilon=self.optical_system.intersect_epsilon,
                    size_epsilon=self.optical_system.size_epsilon,
                    ray_start_epsilon=self.optical_system.ray_start_epsilon,
                    new_ray_length=self.optical_system.new_ray_length,
                )

        init = True
        traced_rays = 0
        cached_source_data = None
        results = []
        pending_results = 0

        while traced_rays < ray_count and not self.abort.is_set():
            # Get a sample of rays from the optical system, but only if we haven't already generated a cache of rays
            # Are caching rays because we want to be able to place them into the queue without blocking, and want to
            # save them for later if we cannot put them
            if cached_source_data is None:
                with tf.device(self.cpu_device):
                    source_rays, extra = self.optical_system.get_ray_sample(ray_count_factor, add_extra)
                    source_ray_data = source_rays.prepare_for_tracer(self.optical_system.materials, extra)
                    if source_rays.count == 0:
                        self.nonfatal_error("There are no sources, or they are all disabled.")
                        return
            else:
                # pull the cached rays to use for this iteration
                source_ray_data = cached_source_data
                cached_source_data = None

            try:
                self._sub_job_queue.put((sub_job_key, source_ray_data), False)
                pending_results += 1
                traced_rays += source_rays.count
            except queue.Full:
                cached_source_data = source_ray_data
                init = False

            # Initially, (when init == True), lets continue here to fill up the sub_job_queue until it is totally full
            # once it fills, the above exception clause will fire, flipping the init flag, disabling this continue
            # for the rest of the loop.  Now, we will try to put a single new set every time one is removed, until
            # we don't need to put any more sets, at which points the loop will terminate.
            if init:
                continue

            # Get a result.  This call is blocking if no results are available - results coming available will set the
            # speed at which this loop runs.  Impossible to get here without any results available, because we always
            # put an element on the sub_job queue before getting here.  And since we started off filling the sub job
            # queue, we will always have an excess of results.  The loop will terminate before we run out of results
            # here.  But that means we need an extra loop to pull off the last results
            result = self._result_queue.get(True)
            pending_results -= 1
            # If the result is an error, need to send the error message and break out of the loop
            if isinstance(result, SubJobError):
                self.nonfatal_error("Illuminance plot sub-job", result)
                break
            if status_message is not None:
                self.send_status_update(status_message, min(traced_rays, ray_count), ray_count)
            results.append(result)

        # The loop has exited, meaning there are no more sub_jobs to enqueue.  But there are still results waiting,
        # so eat them until the results queue is empty.
        # The queue.get call inside this loop has to block, because we need to wait until results are empty, but we
        # also have to have some way of knowing when there are no more results and to move on to the final step.
        # My initial design was to make this call not block and look for queue empty, but this won't work if results
        # get dequeued faster than they are produced (which will be typical).  So instead I have to count
        # pending requests to make sure they all get processed.
        # I initially had an and not abort.set() here, but can't.  This is the only place that knows how many results to
        # expect.  Need to block here until each result has been pulled, else could abort while a worker is working,
        # which could cause it to put its result up after we have aborted (and purged the result queue), which can
        # cause a wrong kind of result to be delivered to an operation.
        sent_result_error = False
        while pending_results > 0:
            result = self._result_queue.get(True)
            pending_results -= 1
            # If the result is an error, need to send the error message and return
            if isinstance(result, SubJobError):
                if not sent_result_error:
                    self.nonfatal_error("Illuminance plot sub-job", result)
                    sent_result_error = True
            else:
                if status_message is not None:
                    self.send_status_update(status_message, min(traced_rays, ray_count), ray_count)
                results.append(result)

        # If the loops above stopped because we aborted, then just return now
        if self.abort.is_set():
            return

        return results

    def _single_step(self, ray_count, ray_count_factor, display_sample_count, optimize_params, routine=False):
        try:
            if routine:
                status_message = None
            else:
                status_message = "Single Optimization Step."
            if len(self.optical_system.parameters) == 0:
                self.nonfatal_error("single step", "Optical system has no parameters.")
                return
            if self.optical_system.goal is None:
                self.nonfatal_error("single step", "Optical system has no goal.")
                return
            # Perform the trace pre-compilation
            results = self._sub_job_management(
                ray_count, ray_count_factor, "precompile_trace", status_message=status_message,
                add_extra=self.optical_system.goal.add_extra
            )

            if self.abort.is_set() or results is None:
                return

            # Results is a list of tuples.  Separate it out into three lists
            compiled_trig_map = []
            compiled_tm_indices = []
            compiled_s = []
            compiled_hat = []
            compiled_n = []
            compiled_meta = []
            compiled_wv = []
            compiled_extra = []
            compiled_finished_out = []

            for result in results:
                try:
                    source_rays, trig_map, tm_indices, finished_out = result
                    if self.optical_system.goal.add_extra is None:
                        s, hat, n, meta, wv = source_rays
                    else:
                        s, hat, n, meta, wv, extra, = source_rays
                        compiled_extra.append(extra)
                    compiled_s.append(s)
                    compiled_hat.append(hat)
                    compiled_n.append(n)
                    compiled_meta.append(meta)
                    compiled_wv.append(wv)
                    compiled_trig_map.append(trig_map)
                    compiled_tm_indices.append(tm_indices)
                    compiled_finished_out.append(finished_out)
                except ValueError:
                    print(f"just got a bad result while compiling: {result}")

            # Fuse the lists into tensors
            s = tf.concat(compiled_s, axis=0)
            hat = tf.concat(compiled_hat, axis=0)
            n = tf.concat(compiled_n, axis=0)
            wv = np.concatenate(compiled_wv, axis=0)
            meta = tf.concat(compiled_meta, axis=0)
            output = tf.concat(compiled_finished_out, axis=0)
            if self.optical_system.goal.add_extra is None:
                extra = tf.zeros((s.shape[0], 0), dtype=tf.float64)
            else:
                extra = tf.concat(compiled_extra, axis=0)
            trig_map, tm_indices = ragged_concatenate(compiled_trig_map, compiled_tm_indices)

            if self.abort.is_set():
                return

            # Run the optimization, and retrieve a sample of finished rays for display/debugging
            do_smooth, learning_rate, momentum, grad_clip_low, grad_clip_high = optimize_params
            ray_sample, grad_stats = self.optical_system.optimize_step(
                s, hat, n, meta, extra, trig_map, tm_indices,
                output,
                tf.convert_to_tensor(self.server.settings.trace_depth, dtype=tf.int32),
                learning_rate,
                momentum,
                (grad_clip_high, grad_clip_low, do_smooth)
            )

            if self.abort.is_set():
                return

            # Compile a sample of rays to send
            finished_s, finished_hat, finished_meta = ray_sample
            sample_indices = tf.random.shuffle(tf.range(finished_s.shape[0]))[:display_sample_count]
            finished_rays = (
                tf.gather(finished_s, sample_indices, axis=0).numpy(),
                tf.gather(finished_hat, sample_indices, axis=0).numpy(),
                wv[tf.gather(finished_meta, sample_indices, axis=0).numpy()]
            )

            # Compile the new, updated parameters
            params = [p.numpy() for p in self.optical_system.parameters]

            self.server.send_data(tcp.SERVER_SINGLE_STEP, pickle.dumps((finished_rays, params, grad_stats)))
        except RuntimeError:
            self.nonfatal_error(
                "single step",
                "Goal has not had illuminance calculated (available under remote operations)."
            )
        except Exception:
            self.nonfatal_error("single step")

    def _get_goal(self):
        try:
            results = self._sub_job_management(1, 1.0, "fast", "Obtaining Remote Goal.")
            if results is None:
                return

            # filter out bad results and join everything together into an array of shape (..., 3) - the endpoints
            # of each finished ray.
            processed_results = []
            for r in results:
                if type(r) is np.ndarray:
                    processed_results.append(r)
            traced_rays = np.concatenate(processed_results, axis=0)

            if self.optical_system.goal is not None:
                computed_goal = self.optical_system.goal.get_goal(traced_rays)
                self.server.send_data(tcp.SERVER_SEND_GOAL, pickle.dumps((traced_rays, computed_goal)))
            else:
                self.nonfatal_error("Remote system has no goal defined, so it cannot be displayed")
        except Exception:
            self.nonfatal_error("Obtaining Remote Goal")


class Worker:
    def __init__(self, device, job_queue, result_queue, abort, shutdown):
        self.device = device
        self.job_queue = job_queue
        self.abort = abort
        self.shutdown = shutdown
        self.result_queue = result_queue
        self.last_time = time.time()
        self.prepped_data = {}

        self.job_LUT = {
            "fast": self._fast,
            "precompile_trace": self._precompile_trace,
        }

    def prep_data(self, **kwargs):
        self.prepped_data = kwargs

    def run(self):
        try:
            while not self.shutdown.is_set():
                job, args = self.job_queue.get(True)
                # t = time.time()  # TODO remote timeing
                # print(f"worker is starting a job {t - self.last_time} s after ending last one")
                # Always need to put something in the result queue every time something is removed from the job_queue,
                # even in the case of an error, to make sure things don't get out of sync.
                try:
                    self.result_queue.put(self.job_LUT[job](*args), True)
                except Exception:
                    self.result_queue.put(SubJobError(traceback.format_exc()), True)
                self.last_time = time.time()
                # print(f"worker just finished its job in {self.last_time-t} s")
        except KeyboardInterrupt:
            # Basically just to hide the error messages when it gets keyboard interrupt.  But there has to be a better
            # way, that also catches other termination methods...
            return

    def _fast(self, *source_data):
        with tf.device(self.device):
            ray_s, ray_hat, ray_meta = engine.fast_trace_loop(
                *source_data[:4],
                *self.prepped_data["boundary_data"],
                self.prepped_data["trace_depth"],
                self.prepped_data["intersect_epsilon"],
                self.prepped_data["size_epsilon"],
                self.prepped_data["ray_start_epsilon"],
                self.prepped_data["new_ray_length"]
            )
            return (ray_s + ray_hat).numpy()

    def _precompile_trace(self, *source_data):
        with tf.device(self.device):
            trig_map, trig_map_indices, finished_output = engine.trace_sample_loop(
                *source_data[:4],
                *self.prepped_data["boundary_data"],
                self.prepped_data["trace_depth"],
                self.prepped_data["intersect_epsilon"],
                self.prepped_data["size_epsilon"],
                self.prepped_data["ray_start_epsilon"],
                self.prepped_data["new_ray_length"]
            )
            return source_data, trig_map, trig_map_indices, finished_output


class SubJobError:
    def __init__(self, tb):
        self._traceback = str(tb)

    def __str__(self):
        return "Sub Job Error: " + str(self._traceback)


def ragged_concatenate(flat_list, index_list):
    """
    Concatenate a list of ragged tensors (which are just 2-tuples, flattened and indices) into a single ragged tensor.

    Parameters
    ----------
    flat_list : list of 1-D tensor
        A list of the flattened data for the ragged tensors
    index_list : list of 1-D tensor
        A list of the index tensors for each ragged tensor.

    Returns
    -------
    flattened : 1-D tensor
        The concatenated flattened ragged tensor
    indices : 1-D tensor
        The indices that slice the ragged tensor

    """
    ragged_row_count = int(tf.reduce_max([each.shape[0] for each in index_list])) - 1
    ragged_rows = [list() for i in range(ragged_row_count)]

    for flat, i in zip(flat_list, index_list):
        last_row = int(i.shape[0])
        for row in range(last_row - 2):
            ragged_rows[row].append(flat[i[row]:i[row + 1]])
        ragged_rows[last_row-2].append(flat[i[last_row-2]:])

    joined_rows = []
    indices = [0]
    position = 0
    for row in range(len(ragged_rows)):
        new_row = tf.concat(ragged_rows[row], axis=0)
        new_row_size = int(new_row.shape[0])
        position += new_row_size
        joined_rows.append(new_row)
        indices.append(position)
    return tf.concat(joined_rows, axis=0), tf.convert_to_tensor(indices, dtype=tf.int32)

<|MERGE_RESOLUTION|>--- conflicted
+++ resolved
@@ -12,11 +12,7 @@
 
 import tfrt2.tcp_base as tcp
 import tfrt2.trace_engine as engine
-<<<<<<< HEAD
-from cumdistf import cdf
-=======
 from cumdistf import cdf, ComputeRequiredError
->>>>>>> debf7756
 
 
 class JobReady(qtc.QObject):
@@ -508,7 +504,7 @@
             params = [p.numpy() for p in self.optical_system.parameters]
 
             self.server.send_data(tcp.SERVER_SINGLE_STEP, pickle.dumps((finished_rays, params, grad_stats)))
-        except RuntimeError:
+        except cdf.ComputeRequiredError:
             self.nonfatal_error(
                 "single step",
                 "Goal has not had illuminance calculated (available under remote operations)."
